--- conflicted
+++ resolved
@@ -6,7 +6,6 @@
 import inspect
 import logging
 import time
-from datetime import datetime
 from typing import Any, Awaitable, Callable, Iterable
 
 from procrastinate import signals, utils
@@ -15,6 +14,7 @@
 from procrastinate.job_context import JobContext
 from procrastinate.jobs import DeleteJobCondition, Job, Status
 from procrastinate.periodic import PeriodicDeferrer
+from procrastinate.retry import RetryDecision
 from procrastinate.tasks import Task
 
 logger = logging.getLogger(__name__)
@@ -90,10 +90,16 @@
             raise TaskNotFound from exc
 
     async def _persist_job_status(
-        self, job: Job, status: Status, retry_at: datetime | None
+        self, job: Job, status: Status, retry_decision: RetryDecision | None
     ):
-        if retry_at:
-            await self.app.job_manager.retry_job(job=job, retry_at=retry_at)
+        if retry_decision:
+            await self.app.job_manager.retry_job(
+                job=job,
+                retry_at=retry_decision.retry_at,
+                lock=retry_decision.lock,
+                priority=retry_decision.priority,
+                queue=retry_decision.queue,
+            )
         else:
             delete_job = {
                 DeleteJobCondition.ALWAYS: True,
@@ -136,49 +142,9 @@
         if job_context.job_result.result:
             text += f" - Result: {job_context.job_result.result}"[:250]
 
-<<<<<<< HEAD
         extra = job_context.log_extra(action=log_action)
         log_level = logging.ERROR if status == Status.FAILED else logging.INFO
         logger.log(log_level, text, extra=extra, exc_info=exc_info)
-=======
-        status, retry_decision = None, None
-        try:
-            await self.run_job(job=job, worker_id=worker_id)
-            status = jobs.Status.SUCCEEDED
-        except exceptions.JobAborted:
-            status = jobs.Status.ABORTED
-
-        except exceptions.JobError as e:
-            status = jobs.Status.FAILED
-            if e.retry_exception:
-                retry_decision = e.retry_exception.retry_decision
-            if e.critical and e.__cause__:
-                raise e.__cause__
-
-        except exceptions.TaskNotFound as exc:
-            status = jobs.Status.FAILED
-            self.logger.exception(
-                f"Task was not found: {exc}",
-                extra=context.log_extra(action="task_not_found", exception=str(exc)),
-            )
-        finally:
-            if retry_decision:
-                await self.job_manager.retry_job(
-                    job=job,
-                    retry_at=retry_decision.retry_at,
-                    priority=retry_decision.priority,
-                    queue=retry_decision.queue,
-                    lock=retry_decision.lock,
-                )
-            else:
-                assert status is not None
-
-                delete_job = {
-                    DeleteJobCondition.ALWAYS: True,
-                    DeleteJobCondition.NEVER: False,
-                    DeleteJobCondition.SUCCESSFUL: status == jobs.Status.SUCCEEDED,
-                }[self.delete_jobs]
->>>>>>> c6c203a2
 
     async def _process_job(self, job_context: JobContext):
         """
@@ -187,7 +153,7 @@
         task = job_context.task
         job_retry = None
         exc_info = False
-        retry_at = None
+        retry_decision = None
         job = job_context.job
         assert job
 
@@ -236,7 +202,7 @@
                 job_retry = (
                     task.get_retry_exception(exception=e, job=job) if task else None
                 )
-                retry_at = job_retry.scheduled_at if job_retry else None
+                retry_decision = job_retry.retry_decision if job_retry else None
                 if isinstance(e, TaskNotFound):
                     self.logger.exception(
                         f"Task was not found: {e}",
@@ -263,7 +229,9 @@
                 job_retry=job_retry,
                 exc_info=exc_info,
             )
-            await self._persist_job_status(job=job, status=status, retry_at=retry_at)
+            await self._persist_job_status(
+                job=job, status=status, retry_decision=retry_decision
+            )
 
             self.logger.debug(
                 f"Acknowledged job completion {job.call_string}",
