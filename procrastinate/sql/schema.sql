-- Procrastinate Schema

CREATE EXTENSION IF NOT EXISTS plpgsql WITH SCHEMA pg_catalog;

-- Enums

CREATE TYPE procrastinate_job_status AS ENUM (
    'todo',  -- The job is queued
    'doing',  -- The job has been fetched by a worker
    'succeeded',  -- The job ended successfully
    'failed',  -- The job ended with an error
    'cancelled', -- The job was cancelled
    'aborting',  -- legacy, not used anymore since v3.0.0
    'aborted'  -- The job was aborted
);

CREATE TYPE procrastinate_job_event_type AS ENUM (
    'deferred',  -- Job created, in todo
    'started',  -- todo -> doing
    'deferred_for_retry',  -- doing -> todo
    'failed',  -- doing -> failed
    'succeeded',  -- doing -> succeeded
    'cancelled', -- todo -> cancelled
    'abort_requested', -- not a state transition, but set in a separate field
    'aborted', -- doing -> aborted (only allowed when abort_requested field is set)
    'scheduled' -- not a state transition, but recording when a task is scheduled for
);

-- Tables

CREATE TABLE procrastinate_jobs (
    id bigserial PRIMARY KEY,
    queue_name character varying(128) NOT NULL,
    task_name character varying(128) NOT NULL,
    priority integer DEFAULT 0 NOT NULL,
    lock text,
    queueing_lock text,
    args jsonb DEFAULT '{}' NOT NULL,
    status procrastinate_job_status DEFAULT 'todo'::procrastinate_job_status NOT NULL,
    scheduled_at timestamp with time zone NULL,
    attempts integer DEFAULT 0 NOT NULL,
    abort_requested boolean DEFAULT false NOT NULL,
    CONSTRAINT check_not_todo_abort_requested CHECK (NOT (status = 'todo' AND abort_requested = true))
);

CREATE TABLE procrastinate_periodic_defers (
    id bigserial PRIMARY KEY,
    task_name character varying(128) NOT NULL,
    defer_timestamp bigint,
    job_id bigint REFERENCES procrastinate_jobs(id) NULL,
    periodic_id character varying(128) NOT NULL DEFAULT '',
    CONSTRAINT procrastinate_periodic_defers_unique UNIQUE (task_name, periodic_id, defer_timestamp)
);

CREATE TABLE procrastinate_events (
    id bigserial PRIMARY KEY,
    job_id bigint NOT NULL REFERENCES procrastinate_jobs ON DELETE CASCADE,
    type procrastinate_job_event_type,
    at timestamp with time zone DEFAULT NOW() NULL
);

-- Constraints & Indices

-- this prevents from having several jobs with the same queueing lock in the "todo" state
CREATE UNIQUE INDEX procrastinate_jobs_queueing_lock_idx_v1 ON procrastinate_jobs (queueing_lock) WHERE status = 'todo';
-- this prevents from having several jobs with the same lock in the "doing" state
CREATE UNIQUE INDEX procrastinate_jobs_lock_idx_v1 ON procrastinate_jobs (lock) WHERE status = 'doing';

CREATE INDEX procrastinate_jobs_queue_name_idx_v1 ON procrastinate_jobs(queue_name);
CREATE INDEX procrastinate_jobs_id_lock_idx_v1 ON procrastinate_jobs (id, lock) WHERE status = ANY (ARRAY['todo'::procrastinate_job_status, 'doing'::procrastinate_job_status]);
CREATE INDEX procrastinate_jobs_priority_idx_v1 ON procrastinate_jobs(priority desc, id asc) WHERE (status = 'todo'::procrastinate_job_status);

CREATE INDEX procrastinate_events_job_id_fkey_v1 ON procrastinate_events(job_id);

CREATE INDEX procrastinate_periodic_defers_job_id_fkey_v1 ON procrastinate_periodic_defers(job_id);


-- Functions
CREATE FUNCTION procrastinate_defer_job_v1(
    queue_name character varying,
    task_name character varying,
    priority integer,
    lock text,
    queueing_lock text,
    args jsonb,
    scheduled_at timestamp with time zone
)
    RETURNS bigint
    LANGUAGE plpgsql
AS $$
DECLARE
	job_id bigint;
BEGIN
    INSERT INTO procrastinate_jobs (queue_name, task_name, priority, lock, queueing_lock, args, scheduled_at)
    VALUES (queue_name, task_name, priority, lock, queueing_lock, args, scheduled_at)
    RETURNING id INTO job_id;

    RETURN job_id;
END;
$$;

CREATE FUNCTION procrastinate_defer_periodic_job_v1(
    _queue_name character varying,
    _lock character varying,
    _queueing_lock character varying,
    _task_name character varying,
    _priority integer,
    _periodic_id character varying,
    _defer_timestamp bigint,
    _args jsonb
)
    RETURNS bigint
    LANGUAGE plpgsql
AS $$
DECLARE
	_job_id bigint;
	_defer_id bigint;
BEGIN

    INSERT
        INTO procrastinate_periodic_defers (task_name, periodic_id, defer_timestamp)
        VALUES (_task_name, _periodic_id, _defer_timestamp)
        ON CONFLICT DO NOTHING
        RETURNING id into _defer_id;

    IF _defer_id IS NULL THEN
        RETURN NULL;
    END IF;

    UPDATE procrastinate_periodic_defers
        SET job_id = procrastinate_defer_job_v1(
                _queue_name,
                _task_name,
                _priority,
                _lock,
                _queueing_lock,
                _args,
                NULL
            )
        WHERE id = _defer_id
        RETURNING job_id INTO _job_id;

    DELETE
        FROM procrastinate_periodic_defers
        USING (
            SELECT id
            FROM procrastinate_periodic_defers
            WHERE procrastinate_periodic_defers.task_name = _task_name
            AND procrastinate_periodic_defers.periodic_id = _periodic_id
            AND procrastinate_periodic_defers.defer_timestamp < _defer_timestamp
            ORDER BY id
            FOR UPDATE
        ) to_delete
        WHERE procrastinate_periodic_defers.id = to_delete.id;

    RETURN _job_id;
END;
$$;

<<<<<<< HEAD
CREATE OR REPLACE FUNCTION procrastinate.procrastinate_fetch_job(target_queue_names character varying[])
 RETURNS procrastinate.procrastinate_jobs
 LANGUAGE plpgsql
=======
CREATE FUNCTION procrastinate_fetch_job_v1(
    target_queue_names character varying[]
)
    RETURNS procrastinate_jobs
    LANGUAGE plpgsql
>>>>>>> 68debead
AS $$
DECLARE
    found_jobs procrastinate_jobs;
    retry_count INT := 0;
BEGIN
    LOOP
        BEGIN
            WITH candidate AS (
                SELECT jobs.*
                FROM procrastinate_jobs AS jobs
                WHERE
                    (jobs.lock IS NULL OR
                    NOT EXISTS ( -- reject the job if its lock has current jobs
                        SELECT 1
                        FROM procrastinate_jobs AS jobs_with_locks
                        WHERE
                            jobs.lock IS NOT NULL
<<<<<<< HEAD
                            AND jobs_with_locks.lock = jobs.lock
                            AND jobs_with_locks.status = 'doing'
                            LIMIT 1
                    ))
                    AND jobs.status = 'todo'
                    AND (target_queue_names IS NULL OR jobs.queue_name = ANY(target_queue_names))
                    AND (jobs.scheduled_at IS NULL OR jobs.scheduled_at <= now())
                ORDER BY jobs.priority DESC, jobs.id ASC LIMIT 1
                FOR UPDATE OF jobs SKIP LOCKED
            )
            UPDATE procrastinate_jobs
            SET status = 'doing'
            FROM candidate
            WHERE procrastinate_jobs.id = candidate.id
            RETURNING procrastinate_jobs.* INTO found_jobs;

            RETURN found_jobs;
        EXCEPTION
            WHEN unique_violation THEN
                PERFORM pg_sleep(random() * 0.01); -- fuzzy retry with upto 10ms sleep
                retry_count := retry_count + 1;
                IF retry_count >= 3 THEN
                    RAISE; --reraise
                END IF;
        END;
    END LOOP;
END;
$$;

CREATE OR REPLACE FUNCTION procrastinate.procrastinate_fetch_job_without_lock(target_queue_names character varying[])
 RETURNS procrastinate.procrastinate_jobs
 LANGUAGE plpgsql
AS $$
DECLARE
    found_jobs procrastinate_jobs;
BEGIN
    WITH candidate AS (
        SELECT jobs.*
        FROM procrastinate_jobs AS jobs
        WHERE
            jobs.lock IS NULL
            AND jobs.status = 'todo'
            AND (target_queue_names IS NULL OR jobs.queue_name = ANY(target_queue_names))
            AND (jobs.scheduled_at IS NULL OR jobs.scheduled_at <= now())
        ORDER BY jobs.priority DESC, jobs.id ASC LIMIT 1
        FOR UPDATE OF jobs SKIP LOCKED
=======
                            AND earlier_jobs.lock = jobs.lock
                            AND earlier_jobs.status IN ('todo', 'doing')
                            AND earlier_jobs.id < jobs.id)
                AND jobs.status = 'todo'
                AND (target_queue_names IS NULL OR jobs.queue_name = ANY( target_queue_names ))
                AND (jobs.scheduled_at IS NULL OR jobs.scheduled_at <= now())
            ORDER BY jobs.priority DESC, jobs.id ASC LIMIT 1
            FOR UPDATE OF jobs SKIP LOCKED
>>>>>>> 68debead
    )
    UPDATE procrastinate_jobs
    SET status = 'doing'
    FROM candidate
    WHERE procrastinate_jobs.id = candidate.id
    RETURNING procrastinate_jobs.* INTO found_jobs;
    RETURN found_jobs;
END;
$$;

<<<<<<< HEAD

-- procrastinate_finish_job
-- the next_scheduled_at argument is kept for compatibility reasons, it is to be
-- removed after 1.0.0 is released
CREATE FUNCTION procrastinate_finish_job(job_id bigint, end_status procrastinate_job_status, delete_job boolean)
=======
CREATE FUNCTION procrastinate_finish_job_v1(job_id bigint, end_status procrastinate_job_status, delete_job boolean)
>>>>>>> 68debead
    RETURNS void
    LANGUAGE plpgsql
AS $$
DECLARE
    _job_id bigint;
BEGIN
    IF end_status NOT IN ('succeeded', 'failed', 'aborted') THEN
        RAISE 'End status should be either "succeeded", "failed" or "aborted" (job id: %)', job_id;
    END IF;
    IF delete_job THEN
        DELETE FROM procrastinate_jobs
        WHERE id = job_id AND status IN ('todo', 'doing')
        RETURNING id INTO _job_id;
    ELSE
        UPDATE procrastinate_jobs
        SET status = end_status,
            abort_requested = false,
            attempts = CASE status
                WHEN 'doing' THEN attempts + 1 ELSE attempts
            END
        WHERE id = job_id AND status IN ('todo', 'doing')
        RETURNING id INTO _job_id;
    END IF;
    IF _job_id IS NULL THEN
        RAISE 'Job was not found or not in "doing" or "todo" status (job id: %)', job_id;
    END IF;
END;
$$;

CREATE FUNCTION procrastinate_cancel_job_v1(job_id bigint, abort boolean, delete_job boolean)
    RETURNS bigint
    LANGUAGE plpgsql
AS $$
DECLARE
    _job_id bigint;
BEGIN
    IF delete_job THEN
        DELETE FROM procrastinate_jobs
        WHERE id = job_id AND status = 'todo'
        RETURNING id INTO _job_id;
    END IF;
    IF _job_id IS NULL THEN
        IF abort THEN
            UPDATE procrastinate_jobs
            SET abort_requested = true,
                status = CASE status
                    WHEN 'todo' THEN 'cancelled'::procrastinate_job_status ELSE status
                END
            WHERE id = job_id AND status IN ('todo', 'doing')
            RETURNING id INTO _job_id;
        ELSE
            UPDATE procrastinate_jobs
            SET status = 'cancelled'::procrastinate_job_status
            WHERE id = job_id AND status = 'todo'
            RETURNING id INTO _job_id;
        END IF;
    END IF;
    RETURN _job_id;
END;
$$;

CREATE FUNCTION procrastinate_retry_job_v1(
    job_id bigint,
    retry_at timestamp with time zone,
    new_priority integer,
    new_queue_name character varying,
    new_lock character varying
) RETURNS void LANGUAGE plpgsql AS $$
DECLARE
    _job_id bigint;
    _abort_requested boolean;
BEGIN
    SELECT abort_requested FROM procrastinate_jobs
    WHERE id = job_id AND status = 'doing'
    FOR UPDATE
    INTO _abort_requested;
    IF _abort_requested THEN
        UPDATE procrastinate_jobs
        SET status = 'failed'::procrastinate_job_status
        WHERE id = job_id AND status = 'doing'
        RETURNING id INTO _job_id;
    ELSE
        UPDATE procrastinate_jobs
        SET status = 'todo'::procrastinate_job_status,
            attempts = attempts + 1,
            scheduled_at = retry_at,
            priority = COALESCE(new_priority, priority),
            queue_name = COALESCE(new_queue_name, queue_name),
            lock = COALESCE(new_lock, lock)
        WHERE id = job_id AND status = 'doing'
        RETURNING id INTO _job_id;
    END IF;

    IF _job_id IS NULL THEN
        RAISE 'Job was not found or not in "doing" status (job id: %)', job_id;
    END IF;
END;
$$;

CREATE FUNCTION procrastinate_notify_queue_job_inserted_v1()
    RETURNS trigger
    LANGUAGE plpgsql
AS $$
DECLARE
    payload TEXT;
BEGIN
    SELECT json_object('type': 'job_inserted', 'job_id': NEW.id)::text INTO payload;
	PERFORM pg_notify('procrastinate_queue_v1#' || NEW.queue_name, payload);
	PERFORM pg_notify('procrastinate_any_queue_v1', payload);
	RETURN NEW;
END;
$$;

CREATE FUNCTION procrastinate_notify_queue_abort_job_v1()
RETURNS trigger
    LANGUAGE plpgsql
AS $$
DECLARE
    payload TEXT;
BEGIN
    SELECT json_object('type': 'abort_job_requested', 'job_id': NEW.id)::text INTO payload;
	PERFORM pg_notify('procrastinate_queue_v1#' || NEW.queue_name, payload);
	PERFORM pg_notify('procrastinate_any_queue_v1', payload);
	RETURN NEW;
END;
$$;

CREATE FUNCTION procrastinate_trigger_function_status_events_insert_v1()
    RETURNS trigger
    LANGUAGE plpgsql
AS $$
BEGIN
    INSERT INTO procrastinate_events(job_id, type)
        VALUES (NEW.id, 'deferred'::procrastinate_job_event_type);
	RETURN NEW;
END;
$$;

CREATE FUNCTION procrastinate_trigger_function_status_events_update_v1()
    RETURNS trigger
    LANGUAGE plpgsql
AS $$
BEGIN
    WITH t AS (
        SELECT CASE
            WHEN OLD.status = 'todo'::procrastinate_job_status
                AND NEW.status = 'doing'::procrastinate_job_status
                THEN 'started'::procrastinate_job_event_type
            WHEN OLD.status = 'doing'::procrastinate_job_status
                AND NEW.status = 'todo'::procrastinate_job_status
                THEN 'deferred_for_retry'::procrastinate_job_event_type
            WHEN OLD.status = 'doing'::procrastinate_job_status
                AND NEW.status = 'failed'::procrastinate_job_status
                THEN 'failed'::procrastinate_job_event_type
            WHEN OLD.status = 'doing'::procrastinate_job_status
                AND NEW.status = 'succeeded'::procrastinate_job_status
                THEN 'succeeded'::procrastinate_job_event_type
            WHEN OLD.status = 'todo'::procrastinate_job_status
                AND (
                    NEW.status = 'cancelled'::procrastinate_job_status
                    OR NEW.status = 'failed'::procrastinate_job_status
                    OR NEW.status = 'succeeded'::procrastinate_job_status
                )
                THEN 'cancelled'::procrastinate_job_event_type
            WHEN OLD.status = 'doing'::procrastinate_job_status
                AND NEW.status = 'aborted'::procrastinate_job_status
                THEN 'aborted'::procrastinate_job_event_type
            ELSE NULL
        END as event_type
    )
    INSERT INTO procrastinate_events(job_id, type)
        SELECT NEW.id, t.event_type
        FROM t
        WHERE t.event_type IS NOT NULL;
	RETURN NEW;
END;
$$;

CREATE FUNCTION procrastinate_trigger_function_scheduled_events_v1()
    RETURNS trigger
    LANGUAGE plpgsql
AS $$
BEGIN
    INSERT INTO procrastinate_events(job_id, type, at)
        VALUES (NEW.id, 'scheduled'::procrastinate_job_event_type, NEW.scheduled_at);

	RETURN NEW;
END;
$$;

CREATE FUNCTION procrastinate_trigger_abort_requested_events_procedure_v1()
    RETURNS trigger
    LANGUAGE plpgsql
AS $$
BEGIN
    INSERT INTO procrastinate_events(job_id, type)
        VALUES (NEW.id, 'abort_requested'::procrastinate_job_event_type);
    RETURN NEW;
END;
$$;

CREATE FUNCTION procrastinate_unlink_periodic_defers_v1()
    RETURNS trigger
    LANGUAGE plpgsql
AS $$
BEGIN
    UPDATE procrastinate_periodic_defers
    SET job_id = NULL
    WHERE job_id = OLD.id;
    RETURN OLD;
END;
$$;

-- Triggers

CREATE TRIGGER procrastinate_jobs_notify_queue_job_inserted_v1
    AFTER INSERT ON procrastinate_jobs
    FOR EACH ROW WHEN ((new.status = 'todo'::procrastinate_job_status))
    EXECUTE PROCEDURE procrastinate_notify_queue_job_inserted_v1();

CREATE TRIGGER procrastinate_jobs_notify_queue_job_aborted_v1
    AFTER UPDATE OF abort_requested ON procrastinate_jobs
    FOR EACH ROW WHEN ((old.abort_requested = false AND new.abort_requested = true AND new.status = 'doing'::procrastinate_job_status))
    EXECUTE PROCEDURE procrastinate_notify_queue_abort_job_v1();

CREATE TRIGGER procrastinate_trigger_status_events_update_v1
    AFTER UPDATE OF status ON procrastinate_jobs
    FOR EACH ROW
    EXECUTE PROCEDURE procrastinate_trigger_function_status_events_update_v1();

CREATE TRIGGER procrastinate_trigger_status_events_insert_v1
    AFTER INSERT ON procrastinate_jobs
    FOR EACH ROW WHEN ((new.status = 'todo'::procrastinate_job_status))
    EXECUTE PROCEDURE procrastinate_trigger_function_status_events_insert_v1();

CREATE TRIGGER procrastinate_trigger_scheduled_events_v1
    AFTER UPDATE OR INSERT ON procrastinate_jobs
    FOR EACH ROW WHEN ((new.scheduled_at IS NOT NULL AND new.status = 'todo'::procrastinate_job_status))
    EXECUTE PROCEDURE procrastinate_trigger_function_scheduled_events_v1();

CREATE TRIGGER procrastinate_trigger_abort_requested_events_v1
    AFTER UPDATE OF abort_requested ON procrastinate_jobs
    FOR EACH ROW WHEN ((new.abort_requested = true))
    EXECUTE PROCEDURE procrastinate_trigger_abort_requested_events_procedure_v1();

CREATE TRIGGER procrastinate_trigger_delete_jobs_v1
    BEFORE DELETE ON procrastinate_jobs
    FOR EACH ROW EXECUTE PROCEDURE procrastinate_unlink_periodic_defers_v1();<|MERGE_RESOLUTION|>--- conflicted
+++ resolved
@@ -157,17 +157,11 @@
 END;
 $$;
 
-<<<<<<< HEAD
-CREATE OR REPLACE FUNCTION procrastinate.procrastinate_fetch_job(target_queue_names character varying[])
- RETURNS procrastinate.procrastinate_jobs
- LANGUAGE plpgsql
-=======
 CREATE FUNCTION procrastinate_fetch_job_v1(
     target_queue_names character varying[]
 )
     RETURNS procrastinate_jobs
     LANGUAGE plpgsql
->>>>>>> 68debead
 AS $$
 DECLARE
     found_jobs procrastinate_jobs;
@@ -185,7 +179,6 @@
                         FROM procrastinate_jobs AS jobs_with_locks
                         WHERE
                             jobs.lock IS NOT NULL
-<<<<<<< HEAD
                             AND jobs_with_locks.lock = jobs.lock
                             AND jobs_with_locks.status = 'doing'
                             LIMIT 1
@@ -232,16 +225,6 @@
             AND (jobs.scheduled_at IS NULL OR jobs.scheduled_at <= now())
         ORDER BY jobs.priority DESC, jobs.id ASC LIMIT 1
         FOR UPDATE OF jobs SKIP LOCKED
-=======
-                            AND earlier_jobs.lock = jobs.lock
-                            AND earlier_jobs.status IN ('todo', 'doing')
-                            AND earlier_jobs.id < jobs.id)
-                AND jobs.status = 'todo'
-                AND (target_queue_names IS NULL OR jobs.queue_name = ANY( target_queue_names ))
-                AND (jobs.scheduled_at IS NULL OR jobs.scheduled_at <= now())
-            ORDER BY jobs.priority DESC, jobs.id ASC LIMIT 1
-            FOR UPDATE OF jobs SKIP LOCKED
->>>>>>> 68debead
     )
     UPDATE procrastinate_jobs
     SET status = 'doing'
@@ -252,15 +235,7 @@
 END;
 $$;
 
-<<<<<<< HEAD
-
--- procrastinate_finish_job
--- the next_scheduled_at argument is kept for compatibility reasons, it is to be
--- removed after 1.0.0 is released
-CREATE FUNCTION procrastinate_finish_job(job_id bigint, end_status procrastinate_job_status, delete_job boolean)
-=======
 CREATE FUNCTION procrastinate_finish_job_v1(job_id bigint, end_status procrastinate_job_status, delete_job boolean)
->>>>>>> 68debead
     RETURNS void
     LANGUAGE plpgsql
 AS $$
